--- conflicted
+++ resolved
@@ -6,15 +6,12 @@
 
 ### Features
 
-<<<<<<< HEAD
 * add `GetInstanceStats` and `GetInstanceStatsByDate`
 * add `UpdateInstanceIPAddress`
 * add `GetAccountSettings` and `UpdateAccountSettings`
 * switched from `metalinter` to `golangci-lint`
 * switched to `go mod` from `dep`
-=======
 * add `CreatePayment` `GetPayment` `ListPayments`
->>>>>>> 14a7f4fd
 
 <a name-"v0.7.1"></a>
 
