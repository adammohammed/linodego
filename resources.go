package linodego

import (
	"bytes"
	"context"
	"fmt"
	"text/template"

	"gopkg.in/resty.v1"
)

const (
	stackscriptsName          = "stackscripts"
	imagesName                = "images"
	instancesName             = "instances"
	instanceDisksName         = "disks"
	instanceConfigsName       = "configs"
	instanceIPsName           = "ips"
	instanceSnapshotsName     = "snapshots"
	instanceVolumesName       = "instancevolumes"
	instanceStatsName         = "instancestats"
	ipaddressesName           = "ipaddresses"
	ipv6poolsName             = "ipv6pools"
	ipv6rangesName            = "ipv6ranges"
	regionsName               = "regions"
	volumesName               = "volumes"
	kernelsName               = "kernels"
	typesName                 = "types"
	domainsName               = "domains"
	domainRecordsName         = "records"
	longviewName              = "longview"
	longviewclientsName       = "longviewclients"
	longviewsubscriptionsName = "longviewsubscriptions"
	nodebalancersName         = "nodebalancers"
	nodebalancerconfigsName   = "nodebalancerconfigs"
	nodebalancernodesName     = "nodebalancernodes"
	notificationsName         = "notifications"
	oauthClientsName          = "oauthClients"
	sshkeysName               = "sshkeys"
	ticketsName               = "tickets"
	tokensName                = "tokens"
	accountName               = "account"
	accountSettingsName       = "accountsettings"
	eventsName                = "events"
	invoicesName              = "invoices"
	invoiceItemsName          = "invoiceitems"
	profileName               = "profile"
	managedName               = "managed"
	tagsName                  = "tags"
	usersName                 = "users"
	paymentsName              = "payments"

	stackscriptsEndpoint          = "linode/stackscripts"
	imagesEndpoint                = "images"
	instancesEndpoint             = "linode/instances"
	instanceConfigsEndpoint       = "linode/instances/{{ .ID }}/configs"
	instanceDisksEndpoint         = "linode/instances/{{ .ID }}/disks"
	instanceSnapshotsEndpoint     = "linode/instances/{{ .ID }}/backups"
	instanceIPsEndpoint           = "linode/instances/{{ .ID }}/ips"
	instanceVolumesEndpoint       = "linode/instances/{{ .ID }}/volumes"
	instanceStatsEndpoint         = "linode/instances/{{ .ID }}/stats"
	ipaddressesEndpoint           = "networking/ips"
	ipv6poolsEndpoint             = "networking/ipv6/pools"
	ipv6rangesEndpoint            = "networking/ipv6/ranges"
	regionsEndpoint               = "regions"
	volumesEndpoint               = "volumes"
	kernelsEndpoint               = "linode/kernels"
	typesEndpoint                 = "linode/types"
	domainsEndpoint               = "domains"
	domainRecordsEndpoint         = "domains/{{ .ID }}/records"
	longviewEndpoint              = "longview"
	longviewclientsEndpoint       = "longview/clients"
	longviewsubscriptionsEndpoint = "longview/subscriptions"
	nodebalancersEndpoint         = "nodebalancers"
	// @TODO we can't use these nodebalancer endpoints unless we include these templated fields
	// The API seems inconsistent about including parent IDs in objects, (compare instance configs to nb configs)
	// Parent IDs would be immutable for updates and are ignored in create requests ..
	// Should we include these fields in CreateOpts and UpdateOpts?
	nodebalancerconfigsEndpoint = "nodebalancers/{{ .ID }}/configs"
	nodebalancernodesEndpoint   = "nodebalancers/{{ .ID }}/configs/{{ .SecondID }}/nodes"
	sshkeysEndpoint             = "profile/sshkeys"
	ticketsEndpoint             = "support/tickets"
	tokensEndpoint              = "profile/tokens"
	accountEndpoint             = "account"
	accountSettingsEndpoint     = "account/settings"
	eventsEndpoint              = "account/events"
	invoicesEndpoint            = "account/invoices"
	invoiceItemsEndpoint        = "account/invoices/{{ .ID }}/items"
	profileEndpoint             = "profile"
	managedEndpoint             = "managed"
	tagsEndpoint                = "tags"
	usersEndpoint               = "account/users"
	notificationsEndpoint       = "account/notifications"
<<<<<<< HEAD
	oauthClientsEndpoint        = "account/oauth-clients"
=======
	paymentsEndpoint						= "account/payments"
>>>>>>> 14a7f4fd
)

// Resource represents a linode API resource
type Resource struct {
	name             string
	endpoint         string
	isTemplate       bool
	endpointTemplate *template.Template
	R                func(ctx context.Context) *resty.Request
	PR               func(ctx context.Context) *resty.Request
}

// NewResource is the factory to create a new Resource struct. If it has a template string the useTemplate bool must be set.
func NewResource(client *Client, name string, endpoint string, useTemplate bool, singleType interface{}, pagedType interface{}) *Resource {
	var tmpl *template.Template

	if useTemplate {
		tmpl = template.Must(template.New(name).Parse(endpoint))
	}

	r := func(ctx context.Context) *resty.Request {
		return client.R(ctx).SetResult(singleType)
	}

	pr := func(ctx context.Context) *resty.Request {
		return client.R(ctx).SetResult(pagedType)
	}

	return &Resource{name, endpoint, useTemplate, tmpl, r, pr}
}

func (r Resource) render(data ...interface{}) (string, error) {
	if data == nil {
		return "", NewError("Cannot template endpoint with <nil> data")
	}
	out := ""
	buf := bytes.NewBufferString(out)

	var substitutions interface{}
	switch len(data) {
	case 1:
		substitutions = struct{ ID interface{} }{data[0]}
	case 2:
		substitutions = struct {
			ID       interface{}
			SecondID interface{}
		}{data[0], data[1]}
	default:
		return "", NewError("Too many arguments to render template (expected 1 or 2)")
	}
	if err := r.endpointTemplate.Execute(buf, substitutions); err != nil {
		return "", NewError(err)
	}
	return buf.String(), nil
}

// endpointWithID will return the rendered endpoint string for the resource with provided id
func (r Resource) endpointWithID(id ...int) (string, error) {
	if !r.isTemplate {
		return r.endpoint, nil
	}
	data := make([]interface{}, len(id))
	for i, v := range id {
		data[i] = v
	}
	return r.render(data...)
}

// Endpoint will return the non-templated endpoint string for resource
func (r Resource) Endpoint() (string, error) {
	if r.isTemplate {
		return "", NewError(fmt.Sprintf("Tried to get endpoint for %s without providing data for template", r.name))
	}
	return r.endpoint, nil
}<|MERGE_RESOLUTION|>--- conflicted
+++ resolved
@@ -91,11 +91,8 @@
 	tagsEndpoint                = "tags"
 	usersEndpoint               = "account/users"
 	notificationsEndpoint       = "account/notifications"
-<<<<<<< HEAD
 	oauthClientsEndpoint        = "account/oauth-clients"
-=======
-	paymentsEndpoint						= "account/payments"
->>>>>>> 14a7f4fd
+	paymentsEndpoint            = "account/payments"
 )
 
 // Resource represents a linode API resource
